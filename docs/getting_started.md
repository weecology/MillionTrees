--- conflicted
+++ resolved
@@ -1,34 +1,5 @@
 # Getting Started
 
-<<<<<<< HEAD
-The MillionTrees package is a collection of tree detection datasets. These datasets are organized by annotation geometry, "TreePointsDataset", "TreeBoxesDataset", "TreePolygonDataset". Each of these datasets contain images from many source projects. 
-
-## Download
-
-MillionTrees datasets can be download directly from python
-
-```
-dataset = TreePointsDataset(download=True, root_dir=<directory to save data>) 
-```
-
-## Visualize
-
-```
-for image, label, metadata in dataset:
-    plot_points(image, label)
-```
-
-## Train
-```
-
-```
-
-*Note* To install the train dependencies, please run pip install MillionTrees[train]. These are solely for the reproducible examples.
-
-## Evaluate
-
-## Submit
-=======
 ## Installation
 
 ```
@@ -87,5 +58,4 @@
 
 ## Submit to the leaderboard
 
-We accept submissions as .csv files 
->>>>>>> 27087838
+We accept submissions as .csv files 