--- conflicted
+++ resolved
@@ -374,11 +374,7 @@
 
         # Temporarily disabled version warnings since newer versions aren't publicly available yet
         # TODO: Re-enable when version 0.5 datasets are publicly released
-<<<<<<< HEAD
-
-=======
         
->>>>>>> ffdbfaa1
         # Check that the specified version is the latest version. Otherwise, warn.
         # current_major_version, current_minor_version = tuple(
         #     map(int, self.version.split('.')))
